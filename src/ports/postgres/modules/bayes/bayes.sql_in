/* ----------------------------------------------------------------------- *//** 
 *
 * @file bayes.sql_in
 *
 * @brief SQL functions for naive Bayes
 * @date   January 2011
 *
 * @sa For a brief introduction to Naive Bayes Classification, see the module
 *     description \ref grp_bayes.
 *
 *//* ----------------------------------------------------------------------- */

m4_include(`SQLCommon.m4')

/**
@addtogroup grp_bayes

@about

<<<<<<< HEAD
This is a Naive Bayes classification module with user-defined smoothing factor 
(the default is "Laplacian smoothing").
=======
Naive Bayes refers to a stochastic model where all independent variables
\f$ a_1, \dots, a_n \f$ (often referred to as attributes in this context)
independently contribute to the probability that a data point belongs to a
certain class \f$ c \f$. In detail, \b Bayes' theorem states that
\f[
    \Pr(C = c \mid A_1 = a_1, \dots, A_n = a_n)
    =   \frac{\Pr(C = c) \cdot \Pr(A_1 = a_1, \dots, A_n = a_n \mid C = c)}
             {\Pr(A_1 = a_1, \dots, A_n = a_n)}
    \,,
\f]
and the \b naive assumption is that
\f[
    \Pr(A_1 = a_1, \dots, A_n = a_n \mid C = c)
    =   \prod_{i=1}^n \Pr(A_i = a_i \mid C = c)
    \,.
\f]
Naives Bayes classification estimates feature probabilities and class priors
using maximum likelihood or Laplacian smoothing. These parameters are then used
to classifying new data.
>>>>>>> f8606358

A Naive Bayes classifier computes the following formula:
\f[
    \text{classify}(a_1, ..., a_n)
    =   \arg\max_c \left\{
            \Pr(C = c) \cdot \prod_{i=1}^n \Pr(A_i = a_i \mid C = c)
        \right\}
\f]
where \f$ c \f$ ranges over all classes in the training data and probabilites
are estimated with relative frequencies from the training set.
There are different ways to estimate the feature probabilities
<<<<<<< HEAD
\f$ P(A_i = a \mid C = c) \f$.  The maximum likelihood estimate takes the relative
frequencies. That is:
=======
\f$ P(A_i = a \mid C = c) \f$.  The maximum likelihood estimate takes the
relative frequencies. That is:
>>>>>>> f8606358
\f[
    P(A_i = a \mid C = c) = \frac{\#(c,i,a)}{\#c}
\f]
where
- \f$ \#(c,i,a) \f$ denotes the # of training samples where attribute \f$ i \f$
  is \f$ a \f$ and class is \f$ c \f$
- \f$ \#c \f$ denotes the # of training samples where class is \f$ c \f$.

Since the maximum likelihood sometimes results in estimates of "0", you might
<<<<<<< HEAD
want to use a "smoothed" estimate. To do this, you add a number of
"virtual" samples and make the assumption that these samples are evenly distributed
among the values assumed by attribute $i$ (that is, the set of all values observed
for attribute $a$ for any class):
=======
want to use a "smoothed" estimate. To do this, you add a number of "virtual"
samples and make the assumption that these samples are evenly distributed among
the values assumed by attribute \f$ i \f$ (that is, the set of all values
observed for attribute \f$ a \f$ for any class):
>>>>>>> f8606358

\f[
    P(A_i = a \mid C = c) = \frac{\#(c,i,a) + s}{\#c + s \cdot \#i}
\f]
where
- \f$ \#i \f$ denotes the # of distinct values for attribute \f$ i \f$ (for all
  classes)
- \f$ s \geq 0 \f$ denotes the smoothing factor.

<<<<<<< HEAD
The case $s = 1$ is known as "Laplace smoothing". The case
$s = 0$ trivially reduces to maximum-likelihood estimates.

@usage

-   <b>Input</b>\n\n
    The <b>training data</b> is expected to be of the following form:\n\n 
    <tt>{TABLE|VIEW} <em>trainingSource</em> (\n
        &nbsp;&nbsp;&nbsp;...\n
        &nbsp;&nbsp;&nbsp;<em>trainingClassColumn</em> INTEGER\n 
        &nbsp;&nbsp;&nbsp;<em>trainingAttrColumn</em> INTEGER[]\n
        &nbsp;&nbsp;&nbsp;...\n
    )</tt>\n\n
    The <b>data to classify</b> is expected to be of the following form:\n\n
    <tt>{TABLE|VIEW} <em>classifySource</em> (\n
        &nbsp;&nbsp;&nbsp;...\n
        &nbsp;&nbsp;&nbsp;<em>classifyKeyColumn</em> ANYTYPE\n
        &nbsp;&nbsp;&nbsp;<em>classifyAttrColumn</em> INTEGER[]\n
        &nbsp;&nbsp;&nbsp;...\n
    )</tt>\n\n
    
-   <b>Option #1 (with pre-computation step)</b>
    \n\n
    -# For faster classification in the following steps you can run the 
    <tt>\ref create_nb_prepared_data_tables(
    '<em>trainingSource</em>', 
    '<em>trainingClassColumn</em>', 
    '<em>trainingAttrColumn</em>',
    <em>numAttrs</em>, 
    '<em>featureProbsName</em>', 
    '<em>classPriorsName</em>')</tt>
    function to create tables of pre-computed feature probabilities 
    and class priors of the following structure:
    \n\n
    <tt>TABLE <em>featureProbsName</em> (\n
        &nbsp;&nbsp;&nbsp;class INTEGER,\n
        &nbsp;&nbsp;&nbsp;attr INTEGER,\n 
        &nbsp;&nbsp;&nbsp;value INTEGER,\n 
        &nbsp;&nbsp;&nbsp;cnt INTEGER,\n 
        &nbsp;&nbsp;&nbsp;attr_cnt INTEGER\n
    )</tt>\n\n
    <tt>TABLE <em>classPriorsName</em> (\n
        &nbsp;&nbsp;&nbsp;class INTEGER,\n
        &nbsp;&nbsp;&nbsp;class_cnt INTEGER,\n
        &nbsp;&nbsp;&nbsp;all_cnt INTEGER\n
    )</tt>
    \n\n
    -# To create the Naive-Bayes classification view for the source data (based 
    on the pre-computed <em>featureProbsName</em> and <em>classPriorsName</em> 
    tables) run
    <tt>\ref create_nb_classify_view (
    '<em>featureProbsName</em>',
    '<em>classPriorsName</em>',
    '<em>classifySource</em>',
    '<em>classifyKeyColumn</em>',
    '<em>classifyAttrColumn</em>',
    <em>numAttrs</em>,
    '<em>destView</em>')</tt>. 
    The output view (<em>destView</em>) will contain one row for every value of 
    <tt><em>classifyKeyColumn</em></tt> in <tt><em>classifySource</em></tt> table:\n\n
    <tt>VIEW <em>destView</em> (\n
        &nbsp;&nbsp;&nbsp;key ANYTYPE,\n
        &nbsp;&nbsp;&nbsp;nb_classification INTEGER\n
    )</tt>
    \n\n
    -# To create the view with classification probabilities 
    (based on the pre-computed <em>featureProbsName</em> 
    and <em>classPriorsName</em> tables) run
    <tt>\ref create_nb_probs_view (
    '<em>featureProbsName</em>',
    '<em>classPriorsName</em>',
    '<em>classifySource</em>',
    '<em>classifyKeyColumn</em>',
    '<em>classifyAttrColumn</em>',
    <em>numAttrs</em>,
    '<em>destView</em>')</tt>. 
    The output view (<em>destView</em>) will contain one row for every (key,class) 
    pair:\n\n
    <tt>VIEW <em>destView</em> (\n
        &nbsp;&nbsp;&nbsp;key ANYTYPE,\n
        &nbsp;&nbsp;&nbsp;class INTEGER,\n
        &nbsp;&nbsp;&nbsp;nb_prob FLOAT\n
    )</tt>\n
       
-   <b>Option #2 (w/o pre-computation step)</b>
    \n\n
    -# This option is does not include the creating of the pre-computed 
    feature probabilities and class priors tables.
    \n\n
    -# To create the Naive-Bayes classification view for the source data run
    <tt>\ref create_nb_classify_view (
    '<em>trainingSource</em>',
    '<em>trainingClassColumn</em>',
    '<em>trainingAttrColumn</em>',
    '<em>classifySource</em>',
    '<em>classifyKeyColumn</em>',
    '<em>classifyAttrColumn</em>',
    <em>numAttrs</em>,
    '<em>destView</em>')</tt>. 
    The output view (<em>destView</em>) will contain one row for every value of 
    <tt><em>classifyKeyColumn</em></tt> in <tt><em>classifySource</em></tt> table:\n\n
    <tt>VIEW <em>destView</em> (\n
        &nbsp;&nbsp;&nbsp;key ANYTYPE,\n
        &nbsp;&nbsp;&nbsp;nb_classification INTEGER\n
    )</tt>
    \n\n
    -# To create the view with the classification probabilities run
    <tt>\ref create_nb_probs_view (
    '<em>trainingSource</em>',
    '<em>trainingClassColumn</em>',
    '<em>trainingAttrColumn</em>',
    '<em>classifySource</em>',
    '<em>classifyKeyColumn</em>',
    '<em>classifyAttrColumn</em>',
    <em>numAttrs</em>,
    '<em>destView</em>')</tt>. 
    The output view (<em>destView</em>) will contain one row for every (key,class) 
    pair:\n\n
    <tt>VIEW <em>destView</em> (\n
        &nbsp;&nbsp;&nbsp;key ANYTYPE,\n
        &nbsp;&nbsp;&nbsp;class INTEGER,\n
        &nbsp;&nbsp;&nbsp;nb_prob FLOAT\n
    )</tt>\n

@examp

The following is an extremely simplified example of the above option #1 which can by verify by hand.

-#  Create the training and the to-be-classified data sets:
\verbatim
sql> CREATE TABLE training (id INT, class INT, attributes INT[]);
sql> COPY training FROM STDIN WITH DELIMITER '|';
    1 |     1 | {1,2,3}
    3 |     1 | {1,4,3}
    5 |     2 | {0,2,2}
    2 |     1 | {1,2,1}
    4 |     2 | {1,2,2}
    6 |     2 | {0,1,3}
\.
sql> CREATE TABLE toclassify (id INT, attributes INT[]);
sql> COPY toclassify FROM STDIN WITH DELIMITER '|';
  1 | {0,2,1}
  2 | {1,2,3}
\.
\endverbatim
\n
-#  Make sure they look good:
=======
The case \f$ s = 1 \f$ is known as "Laplace smoothing". The case \f$ s = 0 \f$
trivially reduces to maximum-likelihood estimates.

@input

The <b>training data</b> is expected to be of the following form:
<pre>{TABLE|VIEW} <em>trainingSource</em> (
    ...
    <em>trainingClassColumn</em> INTEGER,
    <em>trainingAttrColumn</em> INTEGER[],
    ...
)</pre>

The <b>data to classify</b> is expected to be of the following form:
<pre>{TABLE|VIEW} <em>classifySource</em> (
    ...
    <em>classifyKeyColumn</em> ANYTYPE,
    <em>classifyAttrColumn</em> INTEGER[],
    ...
)</pre>

@usage

- Precompute feature probabilities and class priors:
  <pre>SELECT \ref create_nb_prepared_data_tables(
    '<em>trainingSource</em>', '<em>trainingClassColumn</em>', '<em>trainingAttrColumn</em>',
    <em>numAttrs</em>, '<em>featureProbsName</em>', '<em>classPriorsName</em>'
    );</pre>
  .
  This creates table <em>featureProbsName</em> for storing feature
  probabilities and table <em>classPriorsName</em> for storing the class priors.
  .
- Perform Naive Bayes classification:
  <pre>SELECT \ref create_nb_classify_view(
    '<em>featureProbsName</em>', '<em>classPriorsName</em>',
    '<em>classifySource</em>', '<em>classifyKeyColumn</em>', '<em>classifyAttrColumn</em>',
    <em>numAttrs</em>, '<em>destName</em>'
    );</pre>
  .
  This creates the view <tt><em>destName</em></tt> mapping
  <em>classifyKeyColumn</em> to the Naive Bayes classification:
  <pre>key | nb_classification
----+------------------
...</pre>
  .
- Compute Naive Bayes probabilities:
  <pre>SELECT \ref create_nb_probs_view(
    '<em>featureProbsName</em>', '<em>classPriorsName</em>',
    '<em>classifySource</em>', '<em>classifyKeyColumn</em>', '<em>classifyAttrColumn</em>',
    <em>numAttrs</em>, '<em>destName</em>'
);</pre>
  .
  This creates the view <tt><em>destName</em></tt> mapping
  <em>classifyKeyColumn</em> and every single class to the Naive Bayes
  probability:
  <pre>key | class | nb_prob
----+-------+--------
...</pre>
  .
- Ad-hoc execution (no precomputation):
  Functions \ref create_nb_classify_view and
  \ref create_nb_probs_view can be used in an ad-hoc fashion without the above
  precomputation step. In this case, replace the function arguments
  <pre>'<em>featureProbsName</em>', '<em>classPriorsName</em>'</pre>
  with
  <pre>'<em>trainingSource</em>', '<em>trainingClassColumn</em>', '<em>trainingAttrColumn</em>'</pre>

@examp

The following is an extremely simplified example of the above option #1 which
can by verified by hand.

-#  The training and the classification data:
>>>>>>> f8606358
\verbatim
sql> SELECT * FROM training;
 id | class | attributes 
----+-------+------------
  1 |     1 | {1,2,3}
  2 |     1 | {1,2,1}
  3 |     1 | {1,4,3}
  4 |     2 | {1,2,2}
  5 |     2 | {0,2,2}
  6 |     2 | {0,1,3}
(6 rows)

sql> select * from toclassify;
 id | attributes 
----+------------
  1 | {0,2,1}
  2 | {1,2,3}
(2 rows)
\endverbatim
<<<<<<< HEAD
\n
-# Precompute feature probabilities and class priors
=======
-#  Precompute feature probabilities and class priors
>>>>>>> f8606358
\verbatim
sql> SELECT madlib.create_nb_prepared_data_tables( 
'training', 'class', 'attributes', 3, 'nb_feature_probs', 'nb_class_priors');
\endverbatim
<<<<<<< HEAD
\n
-# Optionally check the contents of the precomputed tables:
=======
-#  Optionally check the contents of the precomputed tables:
>>>>>>> f8606358
\verbatim
sql> SELECT * FROM nb_class_priors;
 class | class_cnt | all_cnt 
-------+-----------+---------
     1 |         3 |       6
     2 |         3 |       6
(2 rows)

sql> SELECT * FROM nb_feature_probs;
 class | attr | value | cnt | attr_cnt 
-------+------+-------+-----+----------
     1 |    1 |     0 |   0 |        2
     1 |    1 |     1 |   3 |        2
     1 |    2 |     1 |   0 |        3
     1 |    2 |     2 |   2 |        3
...
\endverbatim
<<<<<<< HEAD
\n
-# Create the view with Naive Bayes classification and check the results:
=======
-#  Create the view with Naive Bayes classification and check the results:
>>>>>>> f8606358
\verbatim
sql> SELECT madlib.create_nb_classify_view (
'nb_feature_probs', 'nb_class_priors', 'toclassify', 'id', 'attributes', 3, 'nb_classify_view_fast');

sql> SELECT * FROM nb_classify_view_fast;
 key | nb_classification 
-----+-------------------
   1 | {2}
   2 | {1}
(2 rows)
\endverbatim
<<<<<<< HEAD
\n
-# Look at the probabilities for each class (note that we use "Laplacian smoothing"):
=======
-#  Look at the probabilities for each class (note that we use "Laplacian smoothing"):
>>>>>>> f8606358
\verbatim
sql> SELECT madlib.create_nb_probs_view (
'nb_feature_probs', 'nb_class_priors', 'toclassify', 'id', 'attributes', 3, 'nb_probs_view_fast');

sql> SELECT * FROM nb_probs_view_fast;
 key | class | nb_prob 
-----+-------+---------
   1 |     1 |     0.4
   1 |     2 |     0.6
   2 |     1 |    0.75
   2 |     2 |    0.25
(4 rows)
\endverbatim
<<<<<<< HEAD

@sa File bayes.sql_in documenting the SQL functions.

@internal
@sa namespace bayes (documenting the implementation in Python)
@endinternal
=======
>>>>>>> f8606358

@literature

-   [1] Tom Mitchell: Machine Learning, McGraw Hill, 1997. Book chapter
    <em>Generativ and Discriminative Classifiers: Naive Bayes and Logistic
    Regression</em> available at: http://www.cs.cmu.edu/~tom/NewChapters.html

-   [2] Wikipedia, Naive Bayes classifier,
    http://en.wikipedia.org/wiki/Naive_Bayes_classifier

@sa File bayes.sql_in documenting the SQL functions.

@internal
@sa namespace bayes (documenting the implementation in Python)
@endinternal

*/

-- Begin of argmax definition

CREATE TYPE MADLIB_SCHEMA.ARGS_AND_VALUE_DOUBLE AS (
    args INTEGER[],
    value DOUBLE PRECISION
);

CREATE FUNCTION MADLIB_SCHEMA.argmax_transition(
    oldmax MADLIB_SCHEMA.ARGS_AND_VALUE_DOUBLE,
    newkey INTEGER,
    newvalue DOUBLE PRECISION)
RETURNS MADLIB_SCHEMA.ARGS_AND_VALUE_DOUBLE AS
$$
    SELECT CASE WHEN $3 < $1.value OR $2 IS NULL OR ($3 IS NULL AND NOT $1.value IS NULL) THEN $1
                WHEN $3 = $1.value OR ($3 IS NULL AND $1.value IS NULL AND NOT $1.args IS NULL)
                    THEN ($1.args || $2, $3)::MADLIB_SCHEMA.ARGS_AND_VALUE_DOUBLE
                ELSE (array[$2], $3)::MADLIB_SCHEMA.ARGS_AND_VALUE_DOUBLE
           END
$$
LANGUAGE sql IMMUTABLE;

CREATE FUNCTION MADLIB_SCHEMA.argmax_combine(
    max1 MADLIB_SCHEMA.ARGS_AND_VALUE_DOUBLE,
    max2 MADLIB_SCHEMA.ARGS_AND_VALUE_DOUBLE)
RETURNS MADLIB_SCHEMA.ARGS_AND_VALUE_DOUBLE AS
$$
    -- If SQL guaranteed short-circuit evaluation, the following could become
    -- shorter. Unfortunately, this is not the case.
    -- Section 6.3.3.3 of ISO/IEC 9075-1:2008 Framework (SQL/Framework):
    --
    --  "However, it is implementation-dependent whether expressions are
    --   actually evaluated left to right, particularly when operands or
    --   operators might cause conditions to be raised or if the results of the
    --   expressions can be determined without completely evaluating all parts
    --   of the expression."
    --
    -- Again, the optimizer does its job hopefully.
    SELECT CASE WHEN $1 IS NULL THEN $2
                WHEN $2 IS NULL THEN $1
                WHEN ($1.value = $2.value) OR ($1.value IS NULL AND $2.value IS NULL)
                    THEN ($1.args || $2.args, $1.value)::MADLIB_SCHEMA.ARGS_AND_VALUE_DOUBLE
                WHEN $1.value IS NULL OR $1.value < $2.value THEN $2
                ELSE $1
           END
$$
LANGUAGE sql IMMUTABLE;

CREATE FUNCTION MADLIB_SCHEMA.argmax_final(
    finalstate MADLIB_SCHEMA.ARGS_AND_VALUE_DOUBLE)
RETURNS INTEGER[] AS
$$
    SELECT $1.args
$$
LANGUAGE sql IMMUTABLE;

/**
 * @internal
 * @brief Argmax: Return the key of the row for which value is maximal
 *
 * The "index set" of the argmax function is of type INTEGER and we range over
 * DOUBLE PRECISION values. It is not required that all keys are distinct.
 *
 * @note
 * argmax should only be used on unsorted data because it will not exploit
 * indices, and its running time is \f$ \Theta(n) \f$.
 *
 * @implementation
 *
 * The implementation is in SQL, with a flavor of functional programming.
 * The hope is that the optimizer does a good job here.
 */
CREATE AGGREGATE MADLIB_SCHEMA.argmax(/*+ key */ INTEGER, /*+ value */ DOUBLE PRECISION) (
    SFUNC=MADLIB_SCHEMA.argmax_transition,
    STYPE=MADLIB_SCHEMA.ARGS_AND_VALUE_DOUBLE,
    m4_ifdef(`GREENPLUM',`prefunc=MADLIB_SCHEMA.argmax_combine,')
    FINALFUNC=MADLIB_SCHEMA.argmax_final
);


/**
 * @brief Precompute all class priors and feature probabilities
 *
 * Feature probabilities are stored in a table of format
 * <pre>TABLE <em>featureProbsDestName</em> (
 *    class INTEGER,
 *    attr INTEGER,
 *    value INTEGER,
 *    cnt INTEGER,
 *    attr_cnt INTEGER
 *)</pre>
 *
 * Class priors are stored in a table of format
 * <pre>TABLE <em>classPriorsDestName</em> (
 *    class INTEGER,
 *    class_cnt INTEGER,
 *    all_cnt INTEGER
 *)</pre>
 *
 * @param trainingSource Name of relation containing the training data
 * @param trainingClassColumn Name of class column in training data
 * @param trainingAttrColumn Name of attributes-array column in training data
 * @param numAttrs Number of attributes to use for classification
 * @param featureProbsDestName Name of feature-probabilities table to create
 * @param classPriorsDestName Name of class-priors table to create
 *
 * @usage
 *
 * Precompute feature probabilities and class priors:
 * <pre>SELECT \ref create_nb_prepared_data_tables(
 *    '<em>trainingSource</em>', '<em>trainingClassColumn</em>', '<em>trainingAttrColumn</em>',
 *    <em>numAttrs</em>, '<em>featureProbsName</em>', '<em>classPriorsName</em>'
 *);</pre>
 *
 * @internal
 * @sa This function is a wrapper for bayes::create_prepared_data().
 */
CREATE FUNCTION MADLIB_SCHEMA.create_nb_prepared_data_tables(
    "trainingSource" VARCHAR,
    "trainingClassColumn" VARCHAR,
    "trainingAttrColumn" VARCHAR,
    "numAttrs" INTEGER,
    "featureProbsDestName" VARCHAR,
    "classPriorsDestName" VARCHAR)
RETURNS VOID
AS $$PythonFunction(bayes, bayes, create_prepared_data_table)$$
LANGUAGE plpythonu VOLATILE;

/**
 * @brief Create a view with columns <tt>(key, nb_classification)</tt>
 *
 * The created relation will be
 *
 * <tt>{TABLE|VIEW} <em>destName</em> (key, nb_classification)</tt>
 *
 * where \c nb_classification is an array containing the most likely
 * class(es) of the record in \em classifySource identified by \c key.
 *
 * @param featureProbsSource Name of table with precomputed feature
 *        probabilities, as created with create_nb_prepared_data_tables()
 * @param classPriorsSource Name of table with precomputed class priors, as
 *        created with create_nb_prepared_data_tables()
 * @param classifySource Name of the relation that contains data to be classified
 * @param classifyKeyColumn Name of column in \em classifySource that can
 *        serve as unique identifier (the key of the source relation)
 * @param classifyAttrColumn Name of attributes-array column in \em classifySource
 * @param numAttrs Number of attributes to use for classification
 * @param destName Name of the view to create
 *
 * @note \c create_nb_classify_view can be called in an ad-hoc fashion. See
 * \ref grp_bayes for instructions.
 *
 * @usage
 *
 * -# Create Naive Bayes classifications view:
 *  <pre>SELECT \ref create_nb_classify_view(
 *    '<em>featureProbsName</em>', '<em>classPriorsName</em>',
 *    '<em>classifySource</em>', '<em>classifyKeyColumn</em>', '<em>classifyAttrColumn</em>',
 *    <em>numAttrs</em>, '<em>destName</em>'
 *);</pre>
 *    .
 * -# Show Naive Bayes classifications:
 *    <pre>SELECT * FROM <em>destName</em>;</pre>  
 *
 * @internal
 * @sa This function is a wrapper for bayes::create_classification(). See there
 *     for details.
 */
CREATE FUNCTION MADLIB_SCHEMA.create_nb_classify_view(
    "featureProbsSource" VARCHAR,
    "classPriorsSource" VARCHAR,
    "classifySource" VARCHAR,
    "classifyKeyColumn" VARCHAR,
    "classifyAttrColumn" VARCHAR,
    "numAttrs" INTEGER,
    "destName" VARCHAR)
RETURNS VOID
AS $$PythonFunction(bayes, bayes, create_classification_view)$$
LANGUAGE plpythonu VOLATILE;

CREATE FUNCTION MADLIB_SCHEMA.create_nb_classify_view(
    "trainingSource" VARCHAR,
    "trainingClassColumn" VARCHAR,
    "trainingAttrColumn" VARCHAR,
    "classifySource" VARCHAR,
    "classifyKeyColumn" VARCHAR,
    "classifyAttrColumn" VARCHAR,
    "numAttrs" INTEGER,
    "destName" VARCHAR)
RETURNS VOID
AS $$PythonFunction(bayes, bayes, create_classification_view)$$
LANGUAGE plpythonu VOLATILE;


/**
 * @brief Create view with columns <tt>(key, class, nb_prob)</tt>
 * 
 * The created view will be of the following form:
 * 
 * <pre>VIEW <em>destName</em> (
 *    key ANYTYPE,
 *    class INTEGER,
 *    nb_prob FLOAT8
 *)</pre>
 * 
 * where \c nb_prob is the Naive-Bayes probability that \c class is the true
 * class of the record in \em classifySource identified by \c key.
 * 
 * @param featureProbsSource Name of table with precomputed feature
 *        probabilities, as created with create_nb_prepared_data_tables()
 * @param classPriorsSource Name of table with precomputed class priors, as
 *        created with create_nb_prepared_data_tables()
 * @param classifySource Name of the relation that contains data to be classified
 * @param classifyKeyColumn Name of column in \em classifySource that can
 *        serve as unique identifier (the key of the source relation)
 * @param classifyAttrColumn Name of attributes-array column in \em classifySource
 * @param numAttrs Number of attributes to use for classification
 * @param destName Name of the view to create
 *
 * @note \c create_nb_probs_view can be called in an ad-hoc fashion. See
 * \ref grp_bayes for instructions.
 *
 * @usage
 *
 * -# Create Naive Bayes probabilities view:
 *  <pre>SELECT \ref create_nb_probs_view(
 *    '<em>featureProbsName</em>', '<em>classPriorsName</em>',
 *    '<em>classifySource</em>', '<em>classifyKeyColumn</em>', '<em>classifyAttrColumn</em>',
 *    <em>numAttrs</em>, '<em>destName</em>'
 *);</pre>
 *    .
 * -# Show Naive Bayes probabilities:
 *    <pre>SELECT * FROM <em>destName</em>;</pre>  
 *
 * @internal
 * @sa This function is a wrapper for bayes::create_bayes_probabilities().
 */
CREATE FUNCTION MADLIB_SCHEMA.create_nb_probs_view(
    "featureProbsSource" VARCHAR,
    "classPriorsSource" VARCHAR,
    "classifySource" VARCHAR,
    "classifyKeyColumn" VARCHAR,
    "classifyAttrColumn" VARCHAR,
    "numAttrs" INTEGER,
    "destName" VARCHAR)
RETURNS VOID
AS $$PythonFunction(bayes, bayes, create_bayes_probabilities_view)$$
LANGUAGE plpythonu VOLATILE;

CREATE FUNCTION MADLIB_SCHEMA.create_nb_probs_view(
    "trainingSource" VARCHAR,
    "trainingClassColumn" VARCHAR,
    "trainingAttrColumn" VARCHAR,
    "classifySource" VARCHAR,
    "classifyKeyColumn" VARCHAR,
    "classifyAttrColumn" VARCHAR,
    "numAttrs" INTEGER,
    "destName" VARCHAR)
RETURNS VOID
AS $$PythonFunction(bayes, bayes, create_bayes_probabilities_view)$$
LANGUAGE plpythonu VOLATILE;


/**
 * @brief Create a SQL function mapping arrays of attribute values to the Naive
 *        Bayes classification.
 * 
 * The created SQL function is bound to the given feature probabilities and
 * class priors. Its declaration will be:
 * 
 * <tt>
 * FUNCTION <em>destName</em> (attributes INTEGER[], smoothingFactor DOUBLE PRECISION)
 * RETURNS INTEGER[]</tt>
 *
 * The return type is \c INTEGER[] because the Naive Bayes classification might
 * be ambiguous (in which case all of the most likely candiates are returned).
 * 
 * @param featureProbsSource Name of table with precomputed feature
 *        probabilities, as created with create_nb_prepared_data_tables()
 * @param classPriorsSource Name of table with precomputed class priors, as
 *        created with create_nb_prepared_data_tables()
 * @param numAttrs Number of attributes to use for classification
 * @param destName Name of the function to create
 *
 * @note
 * Just like \ref create_nb_classify_view and \ref create_nb_probs_view,
 * also \c create_nb_classify_fn can be called in an ad-hoc fashion. See
 * \ref grp_bayes for instructions.
 *
 * @usage 
 * 
 * -# Create classification function:
 *    <pre>SELECT create_nb_classify_fn(
 *    '<em>featureProbsSource</em>', '<em>classPriorsSource</em>',
 *    <em>numAttrs</em>, '<em>destName</em>'
 *);</pre>
 *    .
 * -# Run classification function:
 *    <pre>SELECT <em>destName</em>(<em>attributes</em>, <em>smoothingFactor</em>);</pre>
 *
 * @note
 * On Greenplum, the generated SQL function can only be called on the master.
 *
 * @internal
 * @sa This function is a wrapper for bayes::create_classification_function().
 */
CREATE FUNCTION MADLIB_SCHEMA.create_nb_classify_fn(
    "featureProbsSource" VARCHAR,
    "classPriorsSource" VARCHAR,
    "numAttrs" INTEGER,
    "destName" VARCHAR)
RETURNS VOID
AS $$PythonFunction(bayes, bayes, create_classification_function)$$
LANGUAGE plpythonu VOLATILE;

CREATE FUNCTION MADLIB_SCHEMA.create_nb_classify_fn(
    "trainingSource" VARCHAR,
    "trainingClassColumn" VARCHAR,
    "trainingAttrColumn" VARCHAR,
    "numAttrs" INTEGER,
    "destName" VARCHAR)
RETURNS VOID
AS $$PythonFunction(bayes, bayes, create_classification_function)$$
LANGUAGE plpythonu VOLATILE;<|MERGE_RESOLUTION|>--- conflicted
+++ resolved
@@ -17,10 +17,6 @@
 
 @about
 
-<<<<<<< HEAD
-This is a Naive Bayes classification module with user-defined smoothing factor 
-(the default is "Laplacian smoothing").
-=======
 Naive Bayes refers to a stochastic model where all independent variables
 \f$ a_1, \dots, a_n \f$ (often referred to as attributes in this context)
 independently contribute to the probability that a data point belongs to a
@@ -40,7 +36,6 @@
 Naives Bayes classification estimates feature probabilities and class priors
 using maximum likelihood or Laplacian smoothing. These parameters are then used
 to classifying new data.
->>>>>>> f8606358
 
 A Naive Bayes classifier computes the following formula:
 \f[
@@ -52,13 +47,8 @@
 where \f$ c \f$ ranges over all classes in the training data and probabilites
 are estimated with relative frequencies from the training set.
 There are different ways to estimate the feature probabilities
-<<<<<<< HEAD
-\f$ P(A_i = a \mid C = c) \f$.  The maximum likelihood estimate takes the relative
-frequencies. That is:
-=======
 \f$ P(A_i = a \mid C = c) \f$.  The maximum likelihood estimate takes the
 relative frequencies. That is:
->>>>>>> f8606358
 \f[
     P(A_i = a \mid C = c) = \frac{\#(c,i,a)}{\#c}
 \f]
@@ -68,17 +58,10 @@
 - \f$ \#c \f$ denotes the # of training samples where class is \f$ c \f$.
 
 Since the maximum likelihood sometimes results in estimates of "0", you might
-<<<<<<< HEAD
-want to use a "smoothed" estimate. To do this, you add a number of
-"virtual" samples and make the assumption that these samples are evenly distributed
-among the values assumed by attribute $i$ (that is, the set of all values observed
-for attribute $a$ for any class):
-=======
 want to use a "smoothed" estimate. To do this, you add a number of "virtual"
 samples and make the assumption that these samples are evenly distributed among
 the values assumed by attribute \f$ i \f$ (that is, the set of all values
 observed for attribute \f$ a \f$ for any class):
->>>>>>> f8606358
 
 \f[
     P(A_i = a \mid C = c) = \frac{\#(c,i,a) + s}{\#c + s \cdot \#i}
@@ -88,155 +71,6 @@
   classes)
 - \f$ s \geq 0 \f$ denotes the smoothing factor.
 
-<<<<<<< HEAD
-The case $s = 1$ is known as "Laplace smoothing". The case
-$s = 0$ trivially reduces to maximum-likelihood estimates.
-
-@usage
-
--   <b>Input</b>\n\n
-    The <b>training data</b> is expected to be of the following form:\n\n 
-    <tt>{TABLE|VIEW} <em>trainingSource</em> (\n
-        &nbsp;&nbsp;&nbsp;...\n
-        &nbsp;&nbsp;&nbsp;<em>trainingClassColumn</em> INTEGER\n 
-        &nbsp;&nbsp;&nbsp;<em>trainingAttrColumn</em> INTEGER[]\n
-        &nbsp;&nbsp;&nbsp;...\n
-    )</tt>\n\n
-    The <b>data to classify</b> is expected to be of the following form:\n\n
-    <tt>{TABLE|VIEW} <em>classifySource</em> (\n
-        &nbsp;&nbsp;&nbsp;...\n
-        &nbsp;&nbsp;&nbsp;<em>classifyKeyColumn</em> ANYTYPE\n
-        &nbsp;&nbsp;&nbsp;<em>classifyAttrColumn</em> INTEGER[]\n
-        &nbsp;&nbsp;&nbsp;...\n
-    )</tt>\n\n
-    
--   <b>Option #1 (with pre-computation step)</b>
-    \n\n
-    -# For faster classification in the following steps you can run the 
-    <tt>\ref create_nb_prepared_data_tables(
-    '<em>trainingSource</em>', 
-    '<em>trainingClassColumn</em>', 
-    '<em>trainingAttrColumn</em>',
-    <em>numAttrs</em>, 
-    '<em>featureProbsName</em>', 
-    '<em>classPriorsName</em>')</tt>
-    function to create tables of pre-computed feature probabilities 
-    and class priors of the following structure:
-    \n\n
-    <tt>TABLE <em>featureProbsName</em> (\n
-        &nbsp;&nbsp;&nbsp;class INTEGER,\n
-        &nbsp;&nbsp;&nbsp;attr INTEGER,\n 
-        &nbsp;&nbsp;&nbsp;value INTEGER,\n 
-        &nbsp;&nbsp;&nbsp;cnt INTEGER,\n 
-        &nbsp;&nbsp;&nbsp;attr_cnt INTEGER\n
-    )</tt>\n\n
-    <tt>TABLE <em>classPriorsName</em> (\n
-        &nbsp;&nbsp;&nbsp;class INTEGER,\n
-        &nbsp;&nbsp;&nbsp;class_cnt INTEGER,\n
-        &nbsp;&nbsp;&nbsp;all_cnt INTEGER\n
-    )</tt>
-    \n\n
-    -# To create the Naive-Bayes classification view for the source data (based 
-    on the pre-computed <em>featureProbsName</em> and <em>classPriorsName</em> 
-    tables) run
-    <tt>\ref create_nb_classify_view (
-    '<em>featureProbsName</em>',
-    '<em>classPriorsName</em>',
-    '<em>classifySource</em>',
-    '<em>classifyKeyColumn</em>',
-    '<em>classifyAttrColumn</em>',
-    <em>numAttrs</em>,
-    '<em>destView</em>')</tt>. 
-    The output view (<em>destView</em>) will contain one row for every value of 
-    <tt><em>classifyKeyColumn</em></tt> in <tt><em>classifySource</em></tt> table:\n\n
-    <tt>VIEW <em>destView</em> (\n
-        &nbsp;&nbsp;&nbsp;key ANYTYPE,\n
-        &nbsp;&nbsp;&nbsp;nb_classification INTEGER\n
-    )</tt>
-    \n\n
-    -# To create the view with classification probabilities 
-    (based on the pre-computed <em>featureProbsName</em> 
-    and <em>classPriorsName</em> tables) run
-    <tt>\ref create_nb_probs_view (
-    '<em>featureProbsName</em>',
-    '<em>classPriorsName</em>',
-    '<em>classifySource</em>',
-    '<em>classifyKeyColumn</em>',
-    '<em>classifyAttrColumn</em>',
-    <em>numAttrs</em>,
-    '<em>destView</em>')</tt>. 
-    The output view (<em>destView</em>) will contain one row for every (key,class) 
-    pair:\n\n
-    <tt>VIEW <em>destView</em> (\n
-        &nbsp;&nbsp;&nbsp;key ANYTYPE,\n
-        &nbsp;&nbsp;&nbsp;class INTEGER,\n
-        &nbsp;&nbsp;&nbsp;nb_prob FLOAT\n
-    )</tt>\n
-       
--   <b>Option #2 (w/o pre-computation step)</b>
-    \n\n
-    -# This option is does not include the creating of the pre-computed 
-    feature probabilities and class priors tables.
-    \n\n
-    -# To create the Naive-Bayes classification view for the source data run
-    <tt>\ref create_nb_classify_view (
-    '<em>trainingSource</em>',
-    '<em>trainingClassColumn</em>',
-    '<em>trainingAttrColumn</em>',
-    '<em>classifySource</em>',
-    '<em>classifyKeyColumn</em>',
-    '<em>classifyAttrColumn</em>',
-    <em>numAttrs</em>,
-    '<em>destView</em>')</tt>. 
-    The output view (<em>destView</em>) will contain one row for every value of 
-    <tt><em>classifyKeyColumn</em></tt> in <tt><em>classifySource</em></tt> table:\n\n
-    <tt>VIEW <em>destView</em> (\n
-        &nbsp;&nbsp;&nbsp;key ANYTYPE,\n
-        &nbsp;&nbsp;&nbsp;nb_classification INTEGER\n
-    )</tt>
-    \n\n
-    -# To create the view with the classification probabilities run
-    <tt>\ref create_nb_probs_view (
-    '<em>trainingSource</em>',
-    '<em>trainingClassColumn</em>',
-    '<em>trainingAttrColumn</em>',
-    '<em>classifySource</em>',
-    '<em>classifyKeyColumn</em>',
-    '<em>classifyAttrColumn</em>',
-    <em>numAttrs</em>,
-    '<em>destView</em>')</tt>. 
-    The output view (<em>destView</em>) will contain one row for every (key,class) 
-    pair:\n\n
-    <tt>VIEW <em>destView</em> (\n
-        &nbsp;&nbsp;&nbsp;key ANYTYPE,\n
-        &nbsp;&nbsp;&nbsp;class INTEGER,\n
-        &nbsp;&nbsp;&nbsp;nb_prob FLOAT\n
-    )</tt>\n
-
-@examp
-
-The following is an extremely simplified example of the above option #1 which can by verify by hand.
-
--#  Create the training and the to-be-classified data sets:
-\verbatim
-sql> CREATE TABLE training (id INT, class INT, attributes INT[]);
-sql> COPY training FROM STDIN WITH DELIMITER '|';
-    1 |     1 | {1,2,3}
-    3 |     1 | {1,4,3}
-    5 |     2 | {0,2,2}
-    2 |     1 | {1,2,1}
-    4 |     2 | {1,2,2}
-    6 |     2 | {0,1,3}
-\.
-sql> CREATE TABLE toclassify (id INT, attributes INT[]);
-sql> COPY toclassify FROM STDIN WITH DELIMITER '|';
-  1 | {0,2,1}
-  2 | {1,2,3}
-\.
-\endverbatim
-\n
--#  Make sure they look good:
-=======
 The case \f$ s = 1 \f$ is known as "Laplace smoothing". The case \f$ s = 0 \f$
 trivially reduces to maximum-likelihood estimates.
 
@@ -310,7 +144,6 @@
 can by verified by hand.
 
 -#  The training and the classification data:
->>>>>>> f8606358
 \verbatim
 sql> SELECT * FROM training;
  id | class | attributes 
@@ -330,22 +163,12 @@
   2 | {1,2,3}
 (2 rows)
 \endverbatim
-<<<<<<< HEAD
-\n
--# Precompute feature probabilities and class priors
-=======
 -#  Precompute feature probabilities and class priors
->>>>>>> f8606358
 \verbatim
 sql> SELECT madlib.create_nb_prepared_data_tables( 
 'training', 'class', 'attributes', 3, 'nb_feature_probs', 'nb_class_priors');
 \endverbatim
-<<<<<<< HEAD
-\n
--# Optionally check the contents of the precomputed tables:
-=======
 -#  Optionally check the contents of the precomputed tables:
->>>>>>> f8606358
 \verbatim
 sql> SELECT * FROM nb_class_priors;
  class | class_cnt | all_cnt 
@@ -363,12 +186,7 @@
      1 |    2 |     2 |   2 |        3
 ...
 \endverbatim
-<<<<<<< HEAD
-\n
--# Create the view with Naive Bayes classification and check the results:
-=======
 -#  Create the view with Naive Bayes classification and check the results:
->>>>>>> f8606358
 \verbatim
 sql> SELECT madlib.create_nb_classify_view (
 'nb_feature_probs', 'nb_class_priors', 'toclassify', 'id', 'attributes', 3, 'nb_classify_view_fast');
@@ -380,12 +198,7 @@
    2 | {1}
 (2 rows)
 \endverbatim
-<<<<<<< HEAD
-\n
--# Look at the probabilities for each class (note that we use "Laplacian smoothing"):
-=======
 -#  Look at the probabilities for each class (note that we use "Laplacian smoothing"):
->>>>>>> f8606358
 \verbatim
 sql> SELECT madlib.create_nb_probs_view (
 'nb_feature_probs', 'nb_class_priors', 'toclassify', 'id', 'attributes', 3, 'nb_probs_view_fast');
@@ -399,23 +212,14 @@
    2 |     2 |    0.25
 (4 rows)
 \endverbatim
-<<<<<<< HEAD
-
-@sa File bayes.sql_in documenting the SQL functions.
-
-@internal
-@sa namespace bayes (documenting the implementation in Python)
-@endinternal
-=======
->>>>>>> f8606358
 
 @literature
 
--   [1] Tom Mitchell: Machine Learning, McGraw Hill, 1997. Book chapter
+[1] Tom Mitchell: Machine Learning, McGraw Hill, 1997. Book chapter
     <em>Generativ and Discriminative Classifiers: Naive Bayes and Logistic
     Regression</em> available at: http://www.cs.cmu.edu/~tom/NewChapters.html
 
--   [2] Wikipedia, Naive Bayes classifier,
+[2] Wikipedia, Naive Bayes classifier,
     http://en.wikipedia.org/wiki/Naive_Bayes_classifier
 
 @sa File bayes.sql_in documenting the SQL functions.
